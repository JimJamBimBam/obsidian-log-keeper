--- conflicted
+++ resolved
@@ -52,12 +52,8 @@
 
 		// ONE MODIFICATON PER DAY
 		new Setting(containerEl)
-<<<<<<< HEAD
 			.setClass('log-keeper-setting')
-			.setName("Toggle one modification per day")
-=======
 			.setName("Toggle per day logging")
->>>>>>> 95e8cbc4
 			.setDesc(`
 				If toggled on, notes will only track the most recent modification made on that day, overwriting any previous modifications made for the same day.
 				When toggled off, modifications will be tracked based on the update interval.
@@ -74,12 +70,8 @@
 
 		// UPDATE INTERVAL
 		new Setting(containerEl)
-<<<<<<< HEAD
 			.setClass('log-keeper-setting')
-			.setName('Update interval (in seconds)')
-=======
 			.setName('Update interval')
->>>>>>> 95e8cbc4
 			.setDesc(`
 					The amount of time (in seconds) between the last modification and the most recent modification before a new value is added
 					to the 'last-modified' list property.
